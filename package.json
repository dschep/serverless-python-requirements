--- conflicted
+++ resolved
@@ -54,11 +54,6 @@
     "lodash.get": "^4.4.2",
     "lodash.set": "^4.3.2",
     "lodash.values": "^4.3.0",
-<<<<<<< HEAD
-    "rimraf": "^2.6.2",
-=======
-    "shell-quote": "^1.6.1",
->>>>>>> a25ba8ff
     "zip-local": "^0.3.4"
   }
 }